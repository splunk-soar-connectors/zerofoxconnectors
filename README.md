[comment]: # "Auto-generated SOAR connector documentation"
# ZeroFox Threat Intelligence

Publisher: ZeroFox  
<<<<<<< HEAD
Connector Version: 1.1.0  
Product Vendor: ZeroFox  
Product Name: ZeroFox Threat Intelligence  
Product Version Supported (regex): ".\*"  
Minimum Product Version: 5.5.0  
=======
Connector Version: 1.1.1  
Product Vendor: ZeroFox  
Product Name: ZeroFox Threat Intelligence  
Product Version Supported (regex): ".\*"  
Minimum Product Version: 6.1.1  
>>>>>>> afc4c513

ZeroFox Threat Intelligence

### Configuration Variables
The below configuration variables are required for this Connector to operate.  These variables are specified when configuring a ZeroFox Threat Intelligence asset in SOAR.

VARIABLE | REQUIRED | TYPE | DESCRIPTION
-------- | -------- | ---- | -----------
**zerofox_username** |  optional  | string | ZeroFox CTI Username
**zerofox_password** |  optional  | password | ZeroFox CTI Password
**verify_server_cert** |  optional  | boolean | Verify Sever Certificate

### Supported Actions  
[test connectivity](#action-test-connectivity) - Validate the asset configuration for connectivity using supplied configuration  
[lookup domain](#action-lookup-domain) - Check for the presence of a domain in the ZeroFox Threat Intelligence Feed  
[lookup ip](#action-lookup-ip) - Check for the presence of an IP in the ZeroFox Threat Intelligence Feed  
[lookup exploit](#action-lookup-exploit) - Check for the presence of a exploit in the ZeroFox Threat Intelligence Feed  
[lookup hash](#action-lookup-hash) - Check for the presence of a hash in the ZeroFox Threat Intelligence Feed  
[lookup email](#action-lookup-email) - Lookup Email Address  

## action: 'test connectivity'
Validate the asset configuration for connectivity using supplied configuration

Type: **test**  
Read only: **True**

#### Action Parameters
No parameters are required for this action

#### Action Output
No Output  

## action: 'lookup domain'
Check for the presence of a domain in the ZeroFox Threat Intelligence Feed

Type: **investigate**  
Read only: **True**

#### Action Parameters
PARAMETER | REQUIRED | DESCRIPTION | TYPE | CONTAINS
--------- | -------- | ----------- | ---- | --------
**domain** |  required  | Domain to lookup | string |  `domain` 

#### Action Output
DATA PATH | TYPE | CONTAINS | EXAMPLE VALUES
--------- | ---- | -------- | --------------
action_result.parameter.domain | string |  `domain`  |  
action_result.data.\*.ip | string |  |  
action_result.data.\*.url | string |  |  
action_result.data.\*.details | string |  |  
action_result.data.\*.created_at | string |  |  
action_result.status | string |  |   success  failed 
action_result.summary | string |  |  
action_result.message | string |  |  
summary.total_objects | numeric |  |  
summary.total_objects_successful | numeric |  |    

## action: 'lookup ip'
Check for the presence of an IP in the ZeroFox Threat Intelligence Feed

Type: **investigate**  
Read only: **True**

#### Action Parameters
PARAMETER | REQUIRED | DESCRIPTION | TYPE | CONTAINS
--------- | -------- | ----------- | ---- | --------
**ip** |  required  | IP to lookup | string |  `ip` 

#### Action Output
DATA PATH | TYPE | CONTAINS | EXAMPLE VALUES
--------- | ---- | -------- | --------------
action_result.parameter.ip | string |  `ip`  |  
action_result.data.\*.url | string |  |  
action_result.data.\*.threat_type | string |  |  
action_result.data.\*.created_at | string |  |  
action_result.status | string |  |   success  failed 
action_result.summary | string |  |  
action_result.message | string |  |  
summary.total_objects | numeric |  |  
summary.total_objects_successful | numeric |  |    

## action: 'lookup exploit'
Check for the presence of a exploit in the ZeroFox Threat Intelligence Feed

Type: **investigate**  
Read only: **True**

#### Action Parameters
PARAMETER | REQUIRED | DESCRIPTION | TYPE | CONTAINS
--------- | -------- | ----------- | ---- | --------
**cve** |  required  | CVE to lookup | string |  `cve` 

#### Action Output
DATA PATH | TYPE | CONTAINS | EXAMPLE VALUES
--------- | ---- | -------- | --------------
action_result.parameter.cve | string |  `cve`  |  
action_result.data.\*.url | string |  |  
action_result.data.\*.created_at | string |  |  
action_result.status | string |  |   success  failed 
action_result.summary | string |  |  
action_result.message | string |  |  
summary.total_objects | numeric |  |  
summary.total_objects_successful | numeric |  |    

## action: 'lookup hash'
Check for the presence of a hash in the ZeroFox Threat Intelligence Feed

Type: **investigate**  
Read only: **True**

#### Action Parameters
PARAMETER | REQUIRED | DESCRIPTION | TYPE | CONTAINS
--------- | -------- | ----------- | ---- | --------
**hash** |  required  | Hash to lookup | string |  `sha256`  `sha1`  `md5` 

#### Action Output
DATA PATH | TYPE | CONTAINS | EXAMPLE VALUES
--------- | ---- | -------- | --------------
action_result.parameter.hash | string |  `sha256`  `sha1`  `md5`  |  
action_result.data.\*.family | string |  |  
action_result.data.\*.created_at | string |  |  
action_result.status | string |  |   success  failed 
action_result.summary | string |  |  
action_result.message | string |  |  
summary.total_objects | numeric |  |  
summary.total_objects_successful | numeric |  |    

## action: 'lookup email'
Lookup Email Address

Type: **investigate**  
Read only: **False**

Check for the presence of an email address in the ZeroFox Threat Intelligence Feed.

#### Action Parameters
PARAMETER | REQUIRED | DESCRIPTION | TYPE | CONTAINS
--------- | -------- | ----------- | ---- | --------
**email_address** |  required  | Email Address | string | 

#### Action Output
DATA PATH | TYPE | CONTAINS | EXAMPLE VALUES
--------- | ---- | -------- | --------------
action_result.parameter.email_address | string |  |  
action_result.data.\*.domain | string |  |  
action_result.data.\*.breach_name | string |  |  
action_result.data.\*.created_at | string |  |  
action_result.status | string |  |   success  failed 
action_result.summary | string |  |  
action_result.message | string |  |  
summary.total_objects | numeric |  |  
summary.total_objects_successful | numeric |  |  <|MERGE_RESOLUTION|>--- conflicted
+++ resolved
@@ -2,19 +2,11 @@
 # ZeroFox Threat Intelligence
 
 Publisher: ZeroFox  
-<<<<<<< HEAD
-Connector Version: 1.1.0  
-Product Vendor: ZeroFox  
-Product Name: ZeroFox Threat Intelligence  
-Product Version Supported (regex): ".\*"  
-Minimum Product Version: 5.5.0  
-=======
 Connector Version: 1.1.1  
 Product Vendor: ZeroFox  
 Product Name: ZeroFox Threat Intelligence  
 Product Version Supported (regex): ".\*"  
 Minimum Product Version: 6.1.1  
->>>>>>> afc4c513
 
 ZeroFox Threat Intelligence
 
