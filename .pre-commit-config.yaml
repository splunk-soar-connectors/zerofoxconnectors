--- conflicted
+++ resolved
@@ -58,13 +58,6 @@
       - id: package-app-dependencies
         language: python
         additional_dependencies: ["local-hooks"]
-<<<<<<< HEAD
-      # - id: generate-notice
-      #   language: python
-      #   additional_dependencies: ["local-hooks"]
-      #   args: ['.']
-=======
->>>>>>> b57515a6
       - id: notice-file
         language: python
         additional_dependencies: ["local-hooks"]
